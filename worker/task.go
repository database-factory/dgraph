--- conflicted
+++ resolved
@@ -112,7 +112,6 @@
 func processTask(query []byte) ([]byte, error) {
 	q := task.GetRootAsQuery(query, 0)
 
-<<<<<<< HEAD
 	unionTable := new(flatbuffers.Table)
 	if q.Filter(unionTable) {
 		switch q.FilterType() {
@@ -139,19 +138,6 @@
 		default:
 			return nil, x.Errorf("Unknown filter type %v", q.FilterType())
 		}
-=======
-	attr := string(q.Attr())
-	store := ws.dataStore
-	x.Assertf(q.UidsLength() == 0 || q.TokensLength() == 0,
-		"At least one of Uids and Term should be empty: %d vs %d", q.UidsLength(), q.TokensLength())
-
-	useTerm := q.TokensLength() > 0
-	var n int
-	if useTerm {
-		n = q.TokensLength()
-	} else {
-		n = q.UidsLength()
->>>>>>> f63c7de8
 	}
 	return nil, x.Errorf("No filter in query")
 }
@@ -167,16 +153,12 @@
 	var counts []uint64
 
 	for i := 0; i < n; i++ {
-<<<<<<< HEAD
-		key := keys.Key(i, attr)
-=======
 		var key []byte
 		if useTerm {
 			key = types.IndexKey(attr, q.Tokens(i))
 		} else {
 			key = posting.Key(q.Uids(i), attr)
 		}
->>>>>>> f63c7de8
 		// Get or create the posting list for an entity, attribute combination.
 		pl, decr := posting.GetOrCreate(key, store)
 		defer decr()
