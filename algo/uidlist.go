--- conflicted
+++ resolved
@@ -38,11 +38,7 @@
 	u.list = data
 }
 
-<<<<<<< HEAD
-// ParseTaskResult parses task.Result and extracts a []*UIDList.
-=======
 // FromTaskResult parses task.Result and extracts a []*UIDList.
->>>>>>> 6640d1d9
 func FromTaskResult(r *task.Result) []*UIDList {
 	out := make([]*UIDList, r.UidmatrixLength())
 	for i := 0; i < r.UidmatrixLength(); i++ {
