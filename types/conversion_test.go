--- conflicted
+++ resolved
@@ -34,11 +34,7 @@
 	for _, tc := range data {
 		if out, err := BooleanType.Convert(tc.in); err != nil {
 			t.Errorf("Unexpected error converting int to bool: %v", err)
-<<<<<<< HEAD
-		} else if out.(Bool) != tc.out {
-=======
-		} else if out != tc.out {
->>>>>>> 4b47cc73
+		} else if out != tc.out {
 			t.Errorf("Converting int to bool: Expected %v, got %v", tc.out, out)
 		}
 	}
@@ -60,11 +56,7 @@
 	for _, tc := range data {
 		if out, err := BooleanType.Convert(tc.in); err != nil {
 			t.Errorf("Unexpected error converting float to bool: %v", err)
-<<<<<<< HEAD
-		} else if out.(Bool) != tc.out {
-=======
-		} else if out != tc.out {
->>>>>>> 4b47cc73
+		} else if out != tc.out {
 			t.Errorf("Converting float to bool: Expected %v, got %v", tc.out, out)
 		}
 	}
@@ -87,11 +79,7 @@
 	for _, tc := range data {
 		if out, err := BooleanType.Convert(tc.in); err != nil {
 			t.Errorf("Unexpected error converting string to bool: %v", err)
-<<<<<<< HEAD
-		} else if out.(Bool) != tc.out {
-=======
-		} else if out != tc.out {
->>>>>>> 4b47cc73
+		} else if out != tc.out {
 			t.Errorf("Converting string to bool: Expected %v, got %v", tc.out, out)
 		}
 	}
@@ -128,11 +116,7 @@
 	for _, tc := range data {
 		if out, err := Int32Type.Convert(tc.in); err != nil {
 			t.Errorf("Unexpected error converting bool to int: %v", err)
-<<<<<<< HEAD
-		} else if out.(Int32) != tc.out {
-=======
-		} else if out != tc.out {
->>>>>>> 4b47cc73
+		} else if out != tc.out {
 			t.Errorf("Converting bool to in: Expected %v, got %v", tc.out, out)
 		}
 	}
@@ -151,11 +135,7 @@
 	for _, tc := range data {
 		if out, err := Int32Type.Convert(tc.in); err != nil {
 			t.Errorf("Unexpected error converting float to int: %v", err)
-<<<<<<< HEAD
-		} else if out.(Int32) != tc.out {
-=======
-		} else if out != tc.out {
->>>>>>> 4b47cc73
+		} else if out != tc.out {
 			t.Errorf("Converting float to int: Expected %v, got %v", tc.out, out)
 		}
 	}
@@ -186,11 +166,7 @@
 	for _, tc := range data {
 		if out, err := Int32Type.Convert(tc.in); err != nil {
 			t.Errorf("Unexpected error converting string to int: %v", err)
-<<<<<<< HEAD
-		} else if out.(Int32) != tc.out {
-=======
-		} else if out != tc.out {
->>>>>>> 4b47cc73
+		} else if out != tc.out {
 			t.Errorf("Converting string to int: Expected %v, got %v", tc.out, out)
 		}
 	}
@@ -221,11 +197,7 @@
 	for _, tc := range data {
 		if out, err := Int32Type.Convert(tc.in); err != nil {
 			t.Errorf("Unexpected error converting time to int: %v", err)
-<<<<<<< HEAD
-		} else if out.(Int32) != tc.out {
-=======
-		} else if out != tc.out {
->>>>>>> 4b47cc73
+		} else if out != tc.out {
 			t.Errorf("Converting time to int: Expected %v, got %v", tc.out, out)
 		}
 	}
@@ -253,11 +225,7 @@
 	for _, tc := range data {
 		if out, err := FloatType.Convert(tc.in); err != nil {
 			t.Errorf("Unexpected error converting bool to float: %v", err)
-<<<<<<< HEAD
-		} else if out.(Float) != tc.out {
-=======
-		} else if out != tc.out {
->>>>>>> 4b47cc73
+		} else if out != tc.out {
 			t.Errorf("Converting bool to float: Expected %v, got %v", tc.out, out)
 		}
 	}
@@ -275,11 +243,7 @@
 	for _, tc := range data {
 		if out, err := FloatType.Convert(tc.in); err != nil {
 			t.Errorf("Unexpected error converting int to float: %v", err)
-<<<<<<< HEAD
-		} else if out.(Float) != tc.out {
-=======
-		} else if out != tc.out {
->>>>>>> 4b47cc73
+		} else if out != tc.out {
 			t.Errorf("Converting int to float: Expected %v, got %v", tc.out, out)
 		}
 	}
@@ -300,11 +264,7 @@
 	for _, tc := range data {
 		if out, err := FloatType.Convert(tc.in); err != nil {
 			t.Errorf("Unexpected error converting string to float: %v", err)
-<<<<<<< HEAD
-		} else if out.(Float) != tc.out {
-=======
-		} else if out != tc.out {
->>>>>>> 4b47cc73
+		} else if out != tc.out {
 			t.Errorf("Converting string to float: Expected %v, got %v", tc.out, out)
 		}
 	}
@@ -338,11 +298,7 @@
 	for _, tc := range data {
 		if out, err := FloatType.Convert(tc.in); err != nil {
 			t.Errorf("Unexpected error converting time to int: %v", err)
-<<<<<<< HEAD
-		} else if out.(Float) != tc.out {
-=======
-		} else if out != tc.out {
->>>>>>> 4b47cc73
+		} else if out != tc.out {
 			t.Errorf("Converting time to int: Expected %v, got %v", tc.out, out)
 		}
 	}
